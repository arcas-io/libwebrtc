--- conflicted
+++ resolved
@@ -6,30 +6,20 @@
 use ffi::ArcasCxxVideoFrame;
 use ffi::ArcasICECandidate;
 
-<<<<<<< HEAD
-use ffi::ArcasPeerConnection;
-use ffi::ArcasPeerConnectionObserver;
-use ffi::ArcasRTCConfiguration;
-use ffi::ArcasVideoCodec;
-=======
 use ffi::ArcasPeerConnectionObserver;
 use ffi::ArcasRTCConfiguration;
 use ffi::ArcasRTPVideoTransceiver;
 use ffi::ArcasSessionDescription;
 use ffi::ArcasVideoCodec;
 use ffi::{ArcasPeerConnection, ArcasPeerConnectionFactory};
->>>>>>> 4156e0c7
 
 use ffi::ArcasVideoEncoderRateControlParameters;
 use ffi::ArcasVideoEncoderSettings;
 
 use ffi::ArcasVideoFrameEncodedImageData;
 use ffi::ArcasVideoFrameRawImageData;
-<<<<<<< HEAD
-=======
 use ffi::ArcasVideoTrack;
 use ffi::ArcasVideoTrackSource;
->>>>>>> 4156e0c7
 #[macro_use]
 extern crate lazy_static;
 
@@ -38,10 +28,6 @@
 pub mod video_encoder_factory;
 
 use crate::ffi::ArcasEncodedImageFactory;
-<<<<<<< HEAD
-use crate::ffi::ArcasVideoTrackSource;
-=======
->>>>>>> 4156e0c7
 pub use crate::peer_connection::PeerConnectionObserverProxy;
 pub use crate::video_encoder::{EncodedImageCallbackHandler, VideoEncoderProxy};
 pub use crate::video_encoder_factory::{VideoEncoderFactoryProxy, VideoEncoderSelectorProxy};
@@ -229,8 +215,6 @@
 
     #[derive(Debug)]
     #[repr(u32)]
-<<<<<<< HEAD
-=======
     enum ArcasRTCErrorType {
         /// No error.
         NONE,
@@ -287,7 +271,6 @@
 
     #[derive(Debug)]
     #[repr(u32)]
->>>>>>> 4156e0c7
     enum ArcasCxxVideoFrameType {
         kEmptyFrame = 0,
         // Wire format for MultiplexEncodedImagePacker seems to depend on numerical
@@ -502,17 +485,6 @@
         kOn = 1,       // Inter-layer prediction is enabled.
         kOnKeyPic = 2, // Inter-layer prediction is enabled but limited to key frames.
     }
-<<<<<<< HEAD
-
-    // #[derive(Debug)]
-    // struct ArcasICECandidate {
-    //     id: String,
-    //     sdp_mid: String,
-    //     sdp_mline_index: i32,
-    //     sdp: String,
-    // }
-=======
->>>>>>> 4156e0c7
 
     #[derive(Debug)]
     struct ArcasCandidatePairChangeEvent {
@@ -671,13 +643,8 @@
         type ArcasDataChannel;
         type ArcasPeerConnectionFactory;
         type ArcasSessionDescription;
-<<<<<<< HEAD
-        type ArcasPeerConnection<'a>;
-        type ArcasRTCConfiguration<'a>;
-=======
         type ArcasPeerConnection;
         type ArcasRTCConfiguration;
->>>>>>> 4156e0c7
         type ArcasColorSpace;
         type ArcasICECandidate;
         type ArcasCreateSessionDescriptionObserver;
@@ -697,10 +664,7 @@
         type ArcasCxxVideoCodecType;
         type ArcasSpatialLayer;
         type ArcasVideoCodec;
-<<<<<<< HEAD
-=======
         type ArcasRTCErrorType;
->>>>>>> 4156e0c7
         type ArcasCxxRefCountedEncodedImageBuffer;
         type ArcasOpaqueEncodedImageBuffer;
         type ArcasEncodedImageFactory;
@@ -720,11 +684,7 @@
         type ArcasVideoEncoderWrapper;
         type ArcasVideoEncoderSettings;
         type ArcasVideoFrameFactory;
-<<<<<<< HEAD
-        type ArcasAPI<'a>;
-=======
         type ArcasAPI;
->>>>>>> 4156e0c7
         type ArcasCxxVideoFrameType;
 
         // wrapper functions around constructors.
@@ -792,11 +752,7 @@
 
         // ArcasVideoTrackSource
         fn push_frame(self: &ArcasVideoTrackSource, video_frame: &ArcasCxxVideoFrame);
-<<<<<<< HEAD
-        fn clone(self: &ArcasVideoTrackSource) -> UniquePtr<ArcasVideoTrackSource>;
-=======
         fn cxx_clone(self: &ArcasVideoTrackSource) -> UniquePtr<ArcasVideoTrackSource>;
->>>>>>> 4156e0c7
 
         // ArcasAPI
         fn create_factory(self: &ArcasAPI) -> UniquePtr<ArcasPeerConnectionFactory>;
@@ -806,16 +762,6 @@
         ) -> UniquePtr<ArcasPeerConnectionFactory>;
 
         // ArcasPeerConnectionFactory
-<<<<<<< HEAD
-        unsafe fn create_peer_connection<'a>(
-            self: &ArcasPeerConnectionFactory<'a>,
-            config: UniquePtr<ArcasRTCConfiguration<'a>>,
-            observer: *mut ArcasPeerConnectionObserver,
-        ) -> UniquePtr<ArcasPeerConnection<'a>>;
-
-        fn create_video_track<'a>(
-            self: &ArcasPeerConnectionFactory<'a>,
-=======
         /// PeerConnection objects are threadsafe and can be shared between threads.
         /// the actual work happens on the worker thread.
         ///
@@ -831,7 +777,6 @@
 
         fn create_video_track(
             self: &ArcasPeerConnectionFactory,
->>>>>>> 4156e0c7
             id: String,
             source: &ArcasVideoTrackSource,
         ) -> UniquePtr<ArcasVideoTrack>;
@@ -1383,21 +1328,12 @@
         );
 
         fn on_video_track(
-<<<<<<< HEAD
             self: &PeerConnectionObserverProxy,
             transceiver: UniquePtr<ArcasRTPVideoTransceiver>,
         );
 
         fn on_audio_track(
             self: &PeerConnectionObserverProxy,
-=======
-            self: &PeerConnectionObserverProxy,
-            transceiver: UniquePtr<ArcasRTPVideoTransceiver>,
-        );
-
-        fn on_audio_track(
-            self: &PeerConnectionObserverProxy,
->>>>>>> 4156e0c7
             transceiver: UniquePtr<ArcasRTPAudioTransceiver>,
         );
 
@@ -1566,16 +1502,11 @@
 unsafe impl Send for ArcasAPI {}
 unsafe impl Sync for ArcasAPI {}
 unsafe impl Send for ArcasVideoTrackSource {}
-<<<<<<< HEAD
-unsafe impl Send for ArcasICECandidate {}
-unsafe impl Send for ArcasRTCConfiguration<'_> {}
-=======
 // This is actually unsafe and we rely on the wrappers in libwebrtc crate to ensure concurrent
 // writes are not happening.
 unsafe impl Sync for ArcasVideoTrackSource {}
 unsafe impl Send for ArcasICECandidate {}
 unsafe impl Send for ArcasRTCConfiguration {}
->>>>>>> 4156e0c7
 unsafe impl Sync for ArcasPeerConnectionObserver {}
 unsafe impl Send for ArcasPeerConnectionObserver {}
 unsafe impl Send for ArcasEncodedImageFactory {}
@@ -1587,9 +1518,6 @@
 unsafe impl Send for ArcasVideoEncoderSettings {}
 unsafe impl Send for ArcasVideoEncoderRateControlParameters {}
 unsafe impl Send for ArcasVideoFrameRawImageData {}
-<<<<<<< HEAD
-unsafe impl Send for ArcasColorSpace {}
-=======
 unsafe impl Send for ArcasColorSpace {}
 unsafe impl Send for ArcasVideoTrack {}
 /// There are special afforances for video tracks returend by CreateVideoTrack.
@@ -1605,5 +1533,4 @@
 /// calls to the appropriate thread.
 unsafe impl Send for ArcasPeerConnection {}
 unsafe impl Send for ArcasSessionDescription {}
-unsafe impl Sync for ArcasSessionDescription {}
->>>>>>> 4156e0c7
+unsafe impl Sync for ArcasSessionDescription {}