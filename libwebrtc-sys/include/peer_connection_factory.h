#pragma once
#include "libwebrtc-sys/include/webrtc_api.h"
#include "libwebrtc-sys/include/peer_connection.h"
#include "libwebrtc-sys/include/video_track.h"
#include "libwebrtc-sys/include/audio_track.h"
#include "libwebrtc-sys/include/rust_shared.h"
#include "libwebrtc-sys/include/video_encoder_factory.h"
#include "libwebrtc-sys/include/video_track_source.h"
#include "libwebrtc-sys/include/audio_device_module.h"

class ArcasAPIInternal;

class ArcasPeerConnectionFactory
{
private:
    // Held to ensure we don't need to keep references alive in rust.
    rtc::scoped_refptr<ArcasAPIInternal> internal_api;
    rtc::scoped_refptr<webrtc::PeerConnectionFactoryInterface> api;

public:
    ArcasPeerConnectionFactory(
        rtc::scoped_refptr<ArcasAPIInternal> internal_api,
        rtc::scoped_refptr<webrtc::PeerConnectionFactoryInterface> api);

<<<<<<< HEAD
    std::unique_ptr<ArcasPeerConnection> create_peer_connection(std::unique_ptr<webrtc::PeerConnectionInterface::RTCConfiguration> config, ArcasPeerConnectionObserver *observer) const
    {
        webrtc::PeerConnectionDependencies deps(observer);
        RTC_LOG(LS_VERBOSE) << "BEFOEW BEFORE DEREF ";
        RTC_LOG(LS_VERBOSE) << "BEFORE DEREF ";
=======
    std::shared_ptr<ArcasPeerConnection> create_peer_connection(std::unique_ptr<webrtc::PeerConnectionInterface::RTCConfiguration> config, ArcasPeerConnectionObserver *observer) const
    {
        webrtc::PeerConnectionDependencies deps(observer);
>>>>>>> 4156e0c7
        auto result = api->CreatePeerConnectionOrError(*config, std::move(deps));

        if (!result.ok())
        {
            return nullptr;
        }
        else
        {
            RTC_LOG(LS_ERROR) << result.error().message();
        }
        auto out = std::make_shared<ArcasPeerConnection>(api, std::move(result.MoveValue()));
        return out;
    }
    std::unique_ptr<ArcasVideoTrack> create_video_track(rust::String id, const ArcasVideoTrackSource &video_source) const
    {
        auto track = api->CreateVideoTrack(std::string(id.c_str()), video_source.ref());
        return std::make_unique<ArcasVideoTrack>(track);
    }
};

std::unique_ptr<webrtc::PeerConnectionInterface::RTCConfiguration> create_rtc_configuration(ArcasPeerConnectionConfig config);
std::unique_ptr<ArcasPeerConnectionObserver> create_peer_connection_observer(rust::Box<ArcasRustPeerConnectionObserver>);<|MERGE_RESOLUTION|>--- conflicted
+++ resolved
@@ -22,17 +22,9 @@
         rtc::scoped_refptr<ArcasAPIInternal> internal_api,
         rtc::scoped_refptr<webrtc::PeerConnectionFactoryInterface> api);
 
-<<<<<<< HEAD
-    std::unique_ptr<ArcasPeerConnection> create_peer_connection(std::unique_ptr<webrtc::PeerConnectionInterface::RTCConfiguration> config, ArcasPeerConnectionObserver *observer) const
-    {
-        webrtc::PeerConnectionDependencies deps(observer);
-        RTC_LOG(LS_VERBOSE) << "BEFOEW BEFORE DEREF ";
-        RTC_LOG(LS_VERBOSE) << "BEFORE DEREF ";
-=======
     std::shared_ptr<ArcasPeerConnection> create_peer_connection(std::unique_ptr<webrtc::PeerConnectionInterface::RTCConfiguration> config, ArcasPeerConnectionObserver *observer) const
     {
         webrtc::PeerConnectionDependencies deps(observer);
->>>>>>> 4156e0c7
         auto result = api->CreatePeerConnectionOrError(*config, std::move(deps));
 
         if (!result.ok())
